--- conflicted
+++ resolved
@@ -2,14 +2,11 @@
 const express = require('express')
 const next = require('next')
 const mongoose = require('mongoose')
-<<<<<<< HEAD
 const passport = require('passport')
 const cookieParser = require('cookie-parser')
 const session = require('cookie-session')
 const bodyParser = require('body-parser')
-=======
 const socketIo = require('socket.io')
->>>>>>> 860585cf
 
 const dev = process.env.NODE_ENV !== 'production'
 const port = process.env.PORT || 3000
@@ -47,7 +44,7 @@
     server.use(bodyParser.urlencoded({ extended: false }))
     // Parse application/json
     server.use(bodyParser.json())
-<<<<<<< HEAD
+    server.use(bodyParser.urlencoded({ extended: true }))
     // Parse cookies
     server.use(cookieParser())
     // Sessions
@@ -65,15 +62,12 @@
     passport.deserializeUser(User.deserializeUser())
     server.use(passport.initialize())
     server.use(passport.session())
-=======
-    server.use(bodyParser.urlencoded({ extended: true }))
 
     let io
     server.use(function(req, res, next) {
       res.io = io
       next()
     })
->>>>>>> 860585cf
 
     // API routes
     server.use('/api/v1', apiRoutes)
