'use client'

import React, { useState, useCallback, useRef, useEffect, useMemo, Suspense } from 'react'
import { useRouter, useSearchParams } from 'next/navigation'
import { Grid3X3, Plus, Save, Trash2, RotateCcw, ArrowLeft } from 'lucide-react'

import Frame from '../../components/Admin/Frame'
import GridStackWrapper, { GridStackItem, GridStackWrapperRef } from '../../components/GridStack/GridStackWrapper'
import GridStackEditableWidget from '../../components/GridStack/GridStackEditableWidget'
import StatusBarElement from '../../components/Admin/StatusBarElement'
import DropdownButton from '../../components/DropdownButton'
import { Form, Switch } from '../../components/Form'
import { Button } from '@/components/ui/button'
import { Input } from '@/components/ui/input'
import { Card, CardContent, CardHeader, CardTitle } from '@/components/ui/card'

import { StatusBarElementTypes } from '../../helpers/statusbar'
import Widgets from '../../widgets'
import { useWidgetChoices } from '../../hooks/useAvailableWidgets'
import { useLayout } from '../../hooks/useLayout'
import { useLayouts } from '../../hooks/useLayouts'
import { useLayoutMutations } from '../../hooks/useLayoutMutations'
import { addWidgetToLayout, updateWidgetPositions, removeWidgetFromLayout } from '../../actions/layouts'
import { Select, SelectContent, SelectItem, SelectTrigger, SelectValue } from '@/components/ui/select'
import { getWidget } from '../../actions/widgets'

import { WidgetType } from '../../lib/models/Widget'

// Helper function to get widget ID
const getWidgetId = (widget: any): string | null => {
  if (typeof widget.widget_id === 'string') {
    return widget.widget_id
  }
  if (typeof widget.widget_id === 'object' && widget.widget_id?._id) {
    return widget.widget_id._id
  }
  return null
}

// Helper function to get widget type
const getWidgetType = (widgetType: string): WidgetType => {
  return Object.values(WidgetType).includes(widgetType as WidgetType) 
    ? (widgetType as WidgetType) 
    : WidgetType.SLIDESHOW
}

const BrokenWidget: React.FC<{ widgetId: string; onDelete: () => void }> = ({ widgetId, onDelete }) => (
  <div className='flex flex-col items-center justify-center h-full p-4 bg-red-50 border border-red-200 rounded'>
    <div className='text-red-600 mb-2'>⚠️</div>
    <div className='text-sm text-red-700 text-center mb-2'>
      Broken Widget
      <br />
      <span className='text-xs opacity-75'>ID: {widgetId}</span>
    </div>
    <Button size='sm' variant='destructive' onClick={onDelete}>
      Remove
    </Button>
  </div>
)

function LayoutAdminContent() {
  const router = useRouter()
  const searchParams = useSearchParams()
  const gridRef = useRef<GridStackWrapperRef>(null)
  
  // Get layout ID from URL params
  const layoutIdFromUrl = searchParams?.get('id') || null
  const [selectedLayoutId, setSelectedLayoutId] = useState<string | null>(layoutIdFromUrl)
  const [savedLayoutId, setSavedLayoutId] = useState<string | null>(layoutIdFromUrl)
  const [isDeletingWidget, setIsDeletingWidget] = useState<string | null>(null)

  // Layout state
  const [layoutData, setLayoutData] = useState({
    name: '',
    description: '',
    orientation: 'landscape' as 'landscape' | 'portrait',
    layoutType: 'spaced' as 'spaced' | 'compact',
    widgets: [] as any[],
    statusBar: {
      enabled: true,
      elements: [] as string[],
    },
    isActive: true,
    isTemplate: true,
    gridConfig: {
      cols: 16,
      rows: 9,
      margin: [12, 12] as [number, number],
      rowHeight: 60,
    },
  })

  // Hooks
  const { data: layouts, isLoading: layoutsLoading, refetch: refetchLayouts } = useLayouts()
  const { data: existingLayout, isLoading: layoutLoading, refetch: refetchLayout } = useLayout(savedLayoutId)
  const { createLayoutAsync, updateLayoutAsync } = useLayoutMutations()
  const { widgetChoices } = useWidgetChoices()

  // Update layout data when existing layout is loaded
  useEffect(() => {
    if (existingLayout) {
      // Preserve the current orientation from the local state
      const currentOrientation = layoutData.orientation;
      const currentGridConfig = layoutData.gridConfig;

      setLayoutData({
        name: existingLayout.name || '',
        description: existingLayout.description || '',
        // Use existingLayout.orientation only if it's the initial load (layoutData.name is empty)
        orientation: layoutData.name ? currentOrientation : existingLayout.orientation || 'landscape',
        layoutType: existingLayout.layoutType || 'spaced',
        widgets: existingLayout.widgets || [],
        statusBar: existingLayout.statusBar || { enabled: true, elements: [] },
        isActive: existingLayout.isActive ?? true,
        isTemplate: existingLayout.isTemplate ?? true,
        gridConfig: layoutData.name ? currentGridConfig : {
          cols: existingLayout.gridConfig?.cols || 16,
          rows: existingLayout.gridConfig?.rows || 9,
          margin: existingLayout.gridConfig?.margin || [12, 12],
          rowHeight: existingLayout.gridConfig?.rowHeight || 60,
        },
      })
    }
  }, [existingLayout])

  // Convert layout widgets to GridStack items
  // Convert layout widgets to GridStack items
  const gridStackItems: GridStackItem[] = useMemo(() => {
    if (!existingLayout?.widgets) {
      return []
    }

    const filteredWidgets = existingLayout.widgets.filter((widget) => {
      const widgetId = getWidgetId(widget)
      return widgetId && /^[0-9a-fA-F]{24}$/.test(widgetId)
    })

    // Simplified position validation - trust GridStack to handle collisions
    const items = filteredWidgets.map((widget, index) => {
      const widgetId = getWidgetId(widget)!
      let widgetType = 'unknown'

      if (typeof widget.widget_id === 'object' && widget.widget_id) {
        widgetType = (widget.widget_id as any).type || 'unknown'
      }

      // Basic validation only - let GridStack handle positioning
      const w = Math.max(1, Math.min(layoutData.gridConfig.cols, Math.floor(widget.w || 2)))
      const h = Math.max(1, Math.floor(widget.h || 2))
      const x = Math.max(0, Math.min(layoutData.gridConfig.cols - w, Math.floor(widget.x || 0)))
      const y = Math.max(0, Math.floor(widget.y || 0))

      return {
        id: widgetId,
        x: x,
        y: y,
        w: w,
        h: h,
        widgetType,
        content: (
          <GridStackEditableWidget
            id={widgetId}
            type={getWidgetType(widgetType)}
            layout={layoutData.layoutType}
            onDelete={() => handleDeleteWidget(widgetId)}
          />
        )
      }
    })
    
    return items
  }, [existingLayout?.widgets, layoutData.layoutType, layoutData.gridConfig.cols])
  // Handle layout selection
  const handleLayoutSelect = (layoutId: string) => {
    if (layoutId === 'new') {
      setSelectedLayoutId(null)
      setSavedLayoutId(null)
      setLayoutData({
        name: '',
        description: '',
        orientation: 'landscape',
        layoutType: 'spaced',
        widgets: [],
        statusBar: { enabled: true, elements: [] },
        isActive: true,
        isTemplate: true,
        gridConfig: { cols: 16, rows: 9, margin: [12, 12], rowHeight: 60 },
      })
    } else {
      setSelectedLayoutId(layoutId)
      setSavedLayoutId(layoutId) // This was missing!
      router.replace(`/layout-admin?id=${layoutId}`, { scroll: false })
    }
  }

  // Handle widget deletion
  const handleDeleteWidget = useCallback(async (widgetId: string) => {
    if (!savedLayoutId) return

    setIsDeletingWidget(widgetId)
    try {
      await removeWidgetFromLayout(savedLayoutId, widgetId)
      await refetchLayout()
    } catch (error) {
      console.error('Failed to delete widget:', error)
      alert('Failed to delete widget. Please try again.')
    } finally {
      setIsDeletingWidget(null)
    }
  }, [savedLayoutId, refetchLayout])

  // Handle adding new widget
  const handleAddWidget = useCallback(async (widgetType: WidgetType) => {
    if (!savedLayoutId) {
      alert('Please save the layout first before adding widgets.')
      return
    }
    
    if (!existingLayout) {
        alert('Could not read existing layout to determine widget position.');
        return;
    }

    const newWidgetSize = { w: 2, h: 2 };
    const { cols, rows } = layoutData.gridConfig;
    const widgets = existingLayout.widgets || [];
    const grid = Array(rows).fill(null).map(() => Array(cols).fill(false));

    widgets.forEach(widget => {
        const w = widget.w || 0;
        const h = widget.h || 0;
        const x = widget.x || 0;
        const y = widget.y || 0;
        for (let i = y; i < y + h && i < rows; i++) {
            for (let j = x; j < x + w && j < cols; j++) {
                grid[i][j] = true;
            }
        }
    });

    let position: {x: number, y: number} | null = null;

    for (let y = 0; y <= rows - newWidgetSize.h; y++) {
        for (let x = 0; x <= cols - newWidgetSize.w; x++) {
            let canPlace = true;
            for (let i = 0; i < newWidgetSize.h; i++) {
                for (let j = 0; j < newWidgetSize.w; j++) {
                    if (grid[y + i][x + j]) {
                        canPlace = false;
                        break;
                    }
                }
                if (!canPlace) break;
            }
            if (canPlace) {
                position = { x, y };
                break;
            }
        }
        if (position) break;
    }

    if (!position) {
        // Fallback: find the first empty cell for a 1x1 widget as a last resort
        let fallbackPosition: {x: number, y: number} | null = null;
        for (let y = 0; y < rows; y++) {
            for (let x = 0; x < cols; x++) {
                if (!grid[y][x]) {
                    fallbackPosition = { x, y };
                    break;
                }
            }
            if (fallbackPosition) break;
        }

        if (fallbackPosition) {
            position = fallbackPosition;
        } else {
            alert('No available space for a new widget. Please make some room.');
            return;
        }
    }

    try {
      await addWidgetToLayout(savedLayoutId, {
        type: widgetType,
        name: `${widgetType.charAt(0).toUpperCase() + widgetType.slice(1)} Widget`,
        x: position.x,
        y: position.y,
        w: newWidgetSize.w,
        h: newWidgetSize.h,
        data: {},
      })
      
      await refetchLayout()
    } catch (error) {
      console.error('Failed to add widget:', error)
      alert('Failed to add widget. Please try again.')
    }
  }, [savedLayoutId, refetchLayout, existingLayout, layoutData.gridConfig])

  // Handle layout changes from GridStack
  const handleLayoutChange = useCallback(async (items: GridStackItem[]) => {
    if (!savedLayoutId || !existingLayout?.widgets) {
      return
    }

    try {
      const updatedWidgets = items.map(item => ({
        widget_id: item.id,
        x: item.x || 0,
        y: item.y || 0,
        w: item.w || 2,
        h: item.h || 2,
      }))

      await updateWidgetPositions(savedLayoutId, updatedWidgets)
    } catch (error) {
      console.error('Failed to update widget positions:', error)
    }
  }, [savedLayoutId, existingLayout?.widgets])

  // Handle save layout
  const handleSaveLayout = useCallback(async () => {
    try {
      if (savedLayoutId) {
        // Update existing layout
        await updateLayoutAsync({
          id: savedLayoutId,
          data: layoutData,
        })
      } else {
        // Create new layout
        const result = await createLayoutAsync(layoutData)
        setSavedLayoutId(result._id as string)
        router.replace(`/layout-admin?id=${result._id}`, { scroll: false })
      }
      
      await refetchLayouts()
      alert('Layout saved successfully!')
    } catch (error) {
      console.error('Failed to save layout:', error)
      alert('Failed to save layout. Please try again.')
    }
  }, [layoutData, savedLayoutId, createLayoutAsync, updateLayoutAsync, refetchLayouts, router])

  // Handle auto-arrange
  const handleAutoArrange = useCallback(() => {
    if (gridRef.current) {
      gridRef.current.autoArrange()
    }
  }, [])

  // GridStack options
  const gridStackOptions = useMemo(() => ({
    float: false, // Disable float to prevent collision detection infinite loops
    cellHeight: 'auto',
    margin: layoutData.gridConfig.margin[0],
    column: layoutData.gridConfig.cols,
    maxRow: layoutData.gridConfig.rows,
    minRow: 1,
    resizable: {
      handles: 'se, sw, ne, nw, s, n, e, w'
    },
    draggable: {
      handle: '.gridstack-drag-handle',
      cancel: '.gridstack-no-drag'
    },
    acceptWidgets: true,
    removable: false,
    animate: false, // Disable animations to prevent layout thrashing
    rtl: false,
  }), [layoutData.gridConfig])

  if (layoutsLoading) {
    return (
      <Frame loggedIn={true} title="Layout Designer">
        <div className='flex items-center justify-center h-64'>
          <div className='text-center'>Loading layouts...</div>
        </div>
      </Frame>
    )
  }

  return (
    <Frame loggedIn={true} title="Layout Designer">
      <div className='p-6'>
        <Card>
        <CardHeader>
          <div className='flex items-center justify-between'>
            <div className='flex items-center space-x-4'>
              <Button
                variant='outline'
                size='sm'
                onClick={() => router.push('/layouts')}
              >
                <ArrowLeft className='w-4 h-4 mr-2' />
                Back to Layouts
              </Button>
            </div>
            <div className='flex items-center space-x-2'>
              <Button
                variant='outline'
                size='sm'
                onClick={handleAutoArrange}
                disabled={!savedLayoutId || gridStackItems.length === 0}
              >
                <RotateCcw className='w-4 h-4 mr-2' />
                Auto Arrange
              </Button>
              <Button onClick={handleSaveLayout} disabled={!layoutData.name.trim()}>
                <Save className='w-4 h-4 mr-2' />
                Save Layout
              </Button>
            </div>
          </div>
        </CardHeader>
        <CardContent className='space-y-6'>
          {/* Layout Selection and Basic Info */}
          <div className='grid grid-cols-1 md:grid-cols-2 lg:grid-cols-4 gap-4'>
            <div>
              <label className='block text-sm font-medium mb-2'>Select Layout</label>
              <Select value={selectedLayoutId || 'new'} onValueChange={handleLayoutSelect}>
                <SelectTrigger>
                  <SelectValue placeholder='Choose layout...' />
                </SelectTrigger>
                <SelectContent>
                  <SelectItem value='new'>Create New Layout</SelectItem>
                  {layouts?.layouts?.map((layout: any) => (
                    <SelectItem key={layout._id} value={layout._id}>
                      {layout.name}
                    </SelectItem>
                  ))}
                </SelectContent>
              </Select>
            </div>

            <div>
              <label className='block text-sm font-medium mb-2'>Layout Name</label>
              <Input
                value={layoutData.name}
                onChange={(e) => setLayoutData(prev => ({ ...prev, name: e.target.value }))}
                placeholder='Enter layout name...'
              />
            </div>

            <div>
              <label className='block text-sm font-medium mb-2'>Add Widget</label>
              <DropdownButton
                text="Add Widget"
                icon={Plus}
                disabled={!savedLayoutId}
                choices={widgetChoices.map((choice) => ({
                  key: choice.key,
                  name: choice.name,
                  icon: choice.icon,
                }))}
                onSelect={(key) => handleAddWidget(key as WidgetType)}
              />
            </div>

            <div>
              <label className='block text-sm font-medium mb-2'>Orientation</label>
              <Form>
                <Switch
                  name='orientation'
                  checked={layoutData.orientation === 'portrait'}
                  onValueChange={(name: string, checked: boolean) => {
                    const newOrientation = checked ? 'portrait' : 'landscape'
                    setLayoutData(prev => ({
                      ...prev,
                      orientation: newOrientation,
                      gridConfig: {
                        ...prev.gridConfig,
                        cols: newOrientation === 'portrait' ? 9 : 16,
                        rows: newOrientation === 'portrait' ? 16 : 9,
                        margin: newOrientation === 'portrait' ? [6, 6] : [12, 12],
                        rowHeight: newOrientation === 'portrait' ? 40 : 60,
                      }
                    }))

                    // Force GridStack to refresh after orientation change
                    setTimeout(() => {
                      if (gridRef.current) {
                        // Trigger a layout refresh
                        window.dispatchEvent(new Event('resize'))
                      }
                    }, 100)
                  }}
                  label={layoutData.orientation === 'portrait' ? 'Portrait' : 'Landscape'}
                />
              </Form>
            </div>
          </div>

          {/* GridStack Canvas */}
          <div className='border border-gray-200 rounded-lg p-4 bg-gray-50 relative'>
            {/* Canvas Info */}
            <div className='mb-4 flex items-center justify-between text-sm text-gray-600'>
              <div className='flex items-center space-x-4'>
                <span>Canvas: {layoutData.gridConfig.cols} × {layoutData.gridConfig.rows}</span>
                <span>Orientation: {layoutData.orientation}</span>
                <span>Margin: {layoutData.gridConfig.margin[0]}px</span>
              </div>
              <div className='text-xs text-gray-500'>
                {layoutData.orientation === 'portrait' ? '📱 Portrait Mode' : '🖥️ Landscape Mode'}
              </div>
            </div>

            {/* Canvas Container with Aspect Ratio */}
            <div
              className={`border-2 border-dashed border-gray-300 rounded-lg bg-white relative ${
                layoutData.orientation === 'portrait'
                  ? 'aspect-[9/16] max-h-[800px]'
                  : 'aspect-[16/9] min-h-[500px]'
              }`}
              style={{
                width: '100%',
                maxWidth: layoutData.orientation === 'portrait' ? '450px' : '100%',
                margin: '0 auto'
              }}
            >
              {(!existingLayout?.widgets || existingLayout.widgets.length === 0) ? (
                <div className='absolute inset-0 flex items-center justify-center'>
                  <div className='text-center text-gray-500'>
                    <Grid3X3 className='mx-auto h-12 w-12 mb-4 opacity-50' />
                    <p className='text-lg font-medium'>No widgets added yet</p>
                    <p className='text-sm'>Click "Add Widget" to start designing your layout</p>
                  </div>
                </div>
              ) : (
                <GridStackWrapper
                  ref={gridRef}
                  items={gridStackItems}
                  options={gridStackOptions}
                  onLayoutChange={handleLayoutChange}
                  className="h-full w-full"
                />
              )}
            </div>
          </div>
        </CardContent>
      </Card>
      </div>
    </Frame>
  )
}

export default function LayoutAdmin() {
  return (
    <Suspense fallback={
<<<<<<< HEAD
      <Frame loggedIn={true} title="Layout Designer">
        <div />
      </Frame>
=======
     <Frame loggedIn={true} title="Layout Designer">
       <div className='flex items-center justify-center h-64'>
         <div className='text-center'>Loading...</div>
       </div>
     </Frame>
>>>>>>> d6ca0173
    }>
      <LayoutAdminContent />
    </Suspense>
  )
}<|MERGE_RESOLUTION|>--- conflicted
+++ resolved
@@ -549,17 +549,11 @@
 export default function LayoutAdmin() {
   return (
     <Suspense fallback={
-<<<<<<< HEAD
-      <Frame loggedIn={true} title="Layout Designer">
-        <div />
-      </Frame>
-=======
      <Frame loggedIn={true} title="Layout Designer">
        <div className='flex items-center justify-center h-64'>
          <div className='text-center'>Loading...</div>
        </div>
      </Frame>
->>>>>>> d6ca0173
     }>
       <LayoutAdminContent />
     </Suspense>
