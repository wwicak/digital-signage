--- conflicted
+++ resolved
@@ -20,9 +20,7 @@
   const router = useRouter();
   const [actualDisplayId, setActualDisplayId] = useState<string | undefined>(displayId);
   const [isRegistering, setIsRegistering] = useState(false);
-  const [isClient, setIsClient] = useState(false);
 
-<<<<<<< HEAD
   // Set body class for fullscreen display
   useEffect(() => {
     document.body.className = 'display-fullscreen';
@@ -30,10 +28,9 @@
       document.body.className = '';
     };
   }, []);
+  const [isClient, setIsClient] = useState(false);
 
-=======
   // Handle client-side hydration
->>>>>>> 0fb50c55
   useEffect(() => {
     setIsClient(true);
     // Log host information for debugging display connectivity
@@ -143,11 +140,7 @@
   }
 
   return (
-<<<<<<< HEAD
     <div className="w-full h-screen overflow-hidden">
-=======
-    <div className='w-full h-screen overflow-hidden'>
->>>>>>> 0fb50c55
       {/* Pass the displayId obtained from props directly to the Display component */}
       {/* The Display component uses this ID to fetch its own data and setup SSE */}
       {actualDisplayId ? (
