import React from 'react'
import { FontAwesomeIcon } from '@fortawesome/react-fontawesome'
import { faEdit } from '@fortawesome/free-solid-svg-icons'

import Frame from '../components/Admin/Frame.js'
import SlideList from '../components/Admin/SlideList.js'
import Upload from '../components/Upload.js'
import Dialog from '../components/Dialog.js'
import { Input } from '../components/Form'

import { getSlideshow, updateSlideshow } from '../actions/slideshow'

class Slideshow extends React.Component {
  constructor(props) {
    super(props)
<<<<<<< HEAD
    this.state = { slideshow: props.slideshow, editingTitle: false }
=======
    this.slideList = React.createRef()
>>>>>>> 79d91969
  }

  static async getInitialProps({ query, req }) {
    const id = query && query.id
    const host =
      req && req.headers && req.headers.host ? 'http://' + req.headers.host : window.location.origin
    const slideshow = id && (await getSlideshow(id, host))
    return { slideshow: slideshow }
  }

  refresh = () => {
<<<<<<< HEAD
    const { _id: id } = this.props.slideshow
    return getSlideshow(id).then(slideshow => {
      this.setState({ slideshow })
    })
=======
    this.slideList && this.slideList.current && this.slideList.current.refresh()
>>>>>>> 79d91969
  }

  render() {
    const { editingTitle, slideshow } = this.state
    return (
      <Frame>
        <h1 className='title'>Slideshow:</h1>

        {editingTitle ? (
          <Input
            className='title'
            placeholder='Enter New Name Here'
            value={slideshow && slideshow.title}
            onKeyDown={event => {
              if (event.key == 'Enter') {
                updateSlideshow(slideshow._id, { title: event.target.value })
                  .then(() => {
                    this.setState({
                      editingTitle: false
                    })
                  })
                  .then(this.refresh)
              }
            }}
            onClick={e => {
              if (e) e.stopPropagation()
            }}
            expand={false}
          />
        ) : (
          <div className='title'>
            <h1 className='title-text'>{(slideshow && slideshow.title) || 'Untitled Slideshow'}</h1>
            {'  '}
            <FontAwesomeIcon
              icon={faEdit}
              fixedWidth
              color='#828282'
              onClick={e => {
                if (e) e.preventDefault()
                this.setState(prevState => ({
                  editingTitle: !prevState.editingTitle
                }))
              }}
            />
          </div>
        )}
        <div className='wrapper'>
          <Upload slideshow={slideshow && slideshow._id} refresh={this.refresh} />
          <SlideList ref={this.slideList} slideshow={slideshow && slideshow._id} />
          <Dialog />
        </div>
        <style jsx>
          {`
            h1 {
              font-family: 'Open Sans', sans-serif;
              font-size: 24px;
              color: #4f4f4f;
              margin: 0px;
            }
            .title {
              display: inline-block;
            }
            .title-text {
              display: inline-block;
            }
            .wrapper {
              margin: 40px auto;
              max-width: 640px;
            }
          `}
        </style>
      </Frame>
    )
  }
}

export default Slideshow<|MERGE_RESOLUTION|>--- conflicted
+++ resolved
@@ -13,11 +13,8 @@
 class Slideshow extends React.Component {
   constructor(props) {
     super(props)
-<<<<<<< HEAD
     this.state = { slideshow: props.slideshow, editingTitle: false }
-=======
     this.slideList = React.createRef()
->>>>>>> 79d91969
   }
 
   static async getInitialProps({ query, req }) {
@@ -29,14 +26,12 @@
   }
 
   refresh = () => {
-<<<<<<< HEAD
     const { _id: id } = this.props.slideshow
     return getSlideshow(id).then(slideshow => {
-      this.setState({ slideshow })
+      this.setState({ slideshow }, () => {
+        this.slideList && this.slideList.current && this.slideList.current.refresh()
+      })
     })
-=======
-    this.slideList && this.slideList.current && this.slideList.current.refresh()
->>>>>>> 79d91969
   }
 
   render() {
