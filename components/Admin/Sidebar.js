/**
 * @fileoverview Menu sidebar for the administrator pages, used to navigate the
 * admin interface and log out)
 */

import Link from 'next/link'
import { Component } from 'react'
import { withRouter } from 'next/router'
import { FontAwesomeIcon } from '@fortawesome/react-fontawesome'
import { faKey, faTv, faThLarge, faImages, faSignOutAlt } from '@fortawesome/free-solid-svg-icons'

import { logout } from '../../helpers/auth'

class Sidebar extends Component {
  render() {
    const { router, loggedIn } = this.props
    const menu = loggedIn
      ? [
          {
            id: 'layout',
            name: 'Layout',
            path: '/layout',
            icon: faThLarge
          },
          {
            id: 'preview',
            name: 'Preview',
            path: '/preview',
            icon: faTv
          },
          {
            id: 'slideshow',
            name: 'Slideshows',
            path: '/slideshows',
            icon: faImages
          }
        ]
      : [
          {
            id: 'login',
            name: 'Login',
            path: '/login',
            icon: faKey
          }
        ]
    return (
      <div className='sidebar'>
        <div className='logo'>
          <div className='icon'>
            <FontAwesomeIcon icon={faTv} fixedWidth color='#7bc043' />
          </div>
          <div className='info'>
            <span className='name'>Acopian Fifth Floor</span>
            <span className='status online'>online</span>
          </div>
        </div>
        <ul className='menu'>
          {menu.map(item => (
            <Link href={item.path} key={item.path}>
              <li className={item.path == router.pathname && 'active'}>
                <a>
                  <FontAwesomeIcon icon={item.icon} fixedWidth />
                  <span className={'text'}>
                    {'   '}
                    {item.name}
                  </span>
                </a>
              </li>
            </Link>
          ))}
        </ul>
        {loggedIn && (
          <div className='logout' onClick={() => logout()}>
            <a>
              <FontAwesomeIcon icon={faSignOutAlt} fixedWidth />
              <span className={'text'}>{'   Logout'}</span>
            </a>
          </div>
        )}
        <style jsx>
          {`
            .sidebar {
              min-width: 300px;
              max-width: 300px;
              min-height: 100vh;
              background: white;
              display: flex;
              flex-direction: column;
            }
            .menu {
              list-style: none;
              padding: 0px;
              margin: 0px;
              display: flex;
              flex-direction: column;
              flex: 1;
              width: 100%;
            }
            .menu li,
            .logout {
              padding: 20px;
              text-transform: uppercase;
              font-family: 'Open Sans', sans-serif;
              font-size: 16px;
              font-weight: 600;
              color: #4f4f4f;
            }
            .menu li.active,
            .menu li:hover,
            .logout:hover {
              background: #f0f0f0;
              cursor: pointer;
            }
            .logo {
              display: flex;
              flex-direction: row;
              margin-top: 20px;
              margin-bottom: 20px;
              padding-right: 10px;
              padding-left: 10px;
            }
            .logo .icon {
              min-width: 3em;
              min-height: 3em;
              padding: 20px;
              display: flex;
              justify-content: center;
              align-items: center;
              transform: scale(2);
            }
            .logo .info {
              font-family: 'Open Sans', sans-serif;
              display: flex;
              flex-direction: column;
              justify-content: center;
              white-space: nowrap;
              overflow: hidden;
            }
            .logo .info .name {
              font-weight: 600;
              white-space: nowrap;
              overflow: hidden;
              text-overflow: ellipsis;
            }
            .logo .info .status.online {
              color: #7bc043;
            }
            .logo .info .status.online::before {
              content: '•';
              color: #7bc043;
              font-size: 32px;
              vertical-align: middle;
              line-height: 16px;
              padding-right: 4px;
            }
            @media only screen and (max-width: 600px) {
              .sidebar {
                min-width: 0px;
              }
              .logo .info {
                display: none;
              }
              .logo .icon {
                min-width: 0px;
                min-height: 0px;
                transform: scale(1);
              }
              .logo {
                margin: 0px;
                padding: 0px;
              }
              .menu li .text,
              .logout .text {
                display: none;
              }
            }
          `}
        </style>
      </div>
<<<<<<< HEAD
    )
  }
}
=======
    </Link>
    <style jsx>
      {`
        .sidebar {
          min-width: 300px;
          max-width: 300px;
          min-height: 100vh;
          background: white;
          display: flex;
          flex-direction: column;
        }
        .menu {
          list-style: none;
          padding: 0px;
          margin: 0px;
          display: flex;
          flex-direction: column;
          flex: 1;
          width: 100%;
        }
        .menu li,
        .logout {
          padding: 20px;
          text-transform: uppercase;
          font-family: 'Open Sans', sans-serif;
          font-size: 16px;
          font-weight: 600;
          color: #4f4f4f;
        }
        .menu li.active,
        .menu li:hover,
        .logout:hover {
          background: #f0f0f0;
          cursor: pointer;
        }
        .logo {
          display: flex;
          flex-direction: row;
          margin-top: 20px;
          margin-bottom: 20px;
          padding-right: 10px;
          padding-left: 10px;
        }
        .logo .icon {
          min-width: 3em;
          min-height: 3em;
          padding: 20px;
          display: flex;
          justify-content: center;
          align-items: center;
          transform: scale(2);
        }
        .logo .info {
          font-family: 'Open Sans', sans-serif;
          display: flex;
          flex-direction: column;
          justify-content: center;
          white-space: nowrap;
          overflow: hidden;
        }
        .logo .info .name {
          font-weight: 600;
          white-space: nowrap;
          overflow: hidden;
          text-overflow: ellipsis;
        }
        .logo .info .status.online {
          color: #7bc043;
        }
        .logo .info .status.online::before {
          content: '•';
          color: #7bc043;
          font-size: 32px;
          vertical-align: middle;
          line-height: 16px;
          padding-right: 4px;
        }
        @media only screen and (max-width: 900px) {
          .sidebar {
            min-width: 0px;
          }
          .logo .info {
            display: none;
          }
          .logo .icon {
            min-width: 0px;
            min-height: 0px;
            transform: scale(1);
          }
          .logo {
            margin: 0px;
            padding: 0px;
          }
          .menu li .text,
          .logout .text {
            display: none;
          }
        }
      `}
    </style>
  </div>
)
>>>>>>> e8ba297e

export default withRouter(Sidebar)<|MERGE_RESOLUTION|>--- conflicted
+++ resolved
@@ -153,7 +153,7 @@
               line-height: 16px;
               padding-right: 4px;
             }
-            @media only screen and (max-width: 600px) {
+            @media only screen and (max-width: 900px) {
               .sidebar {
                 min-width: 0px;
               }
@@ -177,113 +177,8 @@
           `}
         </style>
       </div>
-<<<<<<< HEAD
     )
   }
 }
-=======
-    </Link>
-    <style jsx>
-      {`
-        .sidebar {
-          min-width: 300px;
-          max-width: 300px;
-          min-height: 100vh;
-          background: white;
-          display: flex;
-          flex-direction: column;
-        }
-        .menu {
-          list-style: none;
-          padding: 0px;
-          margin: 0px;
-          display: flex;
-          flex-direction: column;
-          flex: 1;
-          width: 100%;
-        }
-        .menu li,
-        .logout {
-          padding: 20px;
-          text-transform: uppercase;
-          font-family: 'Open Sans', sans-serif;
-          font-size: 16px;
-          font-weight: 600;
-          color: #4f4f4f;
-        }
-        .menu li.active,
-        .menu li:hover,
-        .logout:hover {
-          background: #f0f0f0;
-          cursor: pointer;
-        }
-        .logo {
-          display: flex;
-          flex-direction: row;
-          margin-top: 20px;
-          margin-bottom: 20px;
-          padding-right: 10px;
-          padding-left: 10px;
-        }
-        .logo .icon {
-          min-width: 3em;
-          min-height: 3em;
-          padding: 20px;
-          display: flex;
-          justify-content: center;
-          align-items: center;
-          transform: scale(2);
-        }
-        .logo .info {
-          font-family: 'Open Sans', sans-serif;
-          display: flex;
-          flex-direction: column;
-          justify-content: center;
-          white-space: nowrap;
-          overflow: hidden;
-        }
-        .logo .info .name {
-          font-weight: 600;
-          white-space: nowrap;
-          overflow: hidden;
-          text-overflow: ellipsis;
-        }
-        .logo .info .status.online {
-          color: #7bc043;
-        }
-        .logo .info .status.online::before {
-          content: '•';
-          color: #7bc043;
-          font-size: 32px;
-          vertical-align: middle;
-          line-height: 16px;
-          padding-right: 4px;
-        }
-        @media only screen and (max-width: 900px) {
-          .sidebar {
-            min-width: 0px;
-          }
-          .logo .info {
-            display: none;
-          }
-          .logo .icon {
-            min-width: 0px;
-            min-height: 0px;
-            transform: scale(1);
-          }
-          .logo {
-            margin: 0px;
-            padding: 0px;
-          }
-          .menu li .text,
-          .logout .text {
-            display: none;
-          }
-        }
-      `}
-    </style>
-  </div>
-)
->>>>>>> e8ba297e
 
 export default withRouter(Sidebar)